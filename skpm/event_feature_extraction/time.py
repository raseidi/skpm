--- conflicted
+++ resolved
@@ -117,17 +117,10 @@
         x = X.copy()
         x.reset_index(drop=True, inplace=True)
         # x.columns = self._validate_columns(x.columns)
-<<<<<<< HEAD
-        columns = validate_columns(
-            input_columns=x.columns, required=[self.case_col, self.time_col]
-        )
-        x = x[columns]
-=======
         valid_cols = validate_columns(
             input_columns=x.columns, required=[self.case_col, self.time_col]
         )
         x = x[valid_cols]
->>>>>>> 7a8d0e71
 
         # check if it is a datetime column
         x[self.time_col] = self._validate_timestamp_format(x)
@@ -165,18 +158,8 @@
 
 class Timestamp:
     @classmethod
-<<<<<<< HEAD
-    def execution_time(cls, group, ix_list, time_col="timestamp", **kwargs):
-        # diff returns a df, so we need to
-        # select the column (i.e., as series) to
-        # convert to seconds
-        return (
-            group[time_col].diff().loc[ix_list].dt.total_seconds().fillna(0)
-        )
-=======
     def execution_time(cls, case, ix_list, time_col="timestamp", **kwargs):
         return case[time_col].diff().loc[ix_list].dt.total_seconds().fillna(0)
->>>>>>> 7a8d0e71
 
     @classmethod
     def accumulated_time(cls, case, ix_list, time_col="timestamp", **kwargs):
